--- conflicted
+++ resolved
@@ -38,11 +38,7 @@
         });
 }
 
-<<<<<<< HEAD
 function stubTokenRequestError()    {
-=======
-function stubTokenRequestError() {
->>>>>>> a611014e
     nock('https://oauth2.googleapis.com')
         .post('/token')
         .reply(400, {

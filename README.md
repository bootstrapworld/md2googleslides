# md2googleslides – Markdown to Google Slides <a href="https://travis-ci.org/googleworkspace/md2googleslides"><img src="https://travis-ci.org/googleworkspace/md2googleslides.svg?branch=master" alt="Build Status"></a><a href="https://www.npmjs.com/package/md2gslides"><img src="https://img.shields.io/npm/v/md2gslides.svg" alt="npm Version"></a>

Generate Google Slides from markdown & HTML. Run from the command line or embed in another
application.

This project was developed as an example of how to use the
[Slides API](https://developers.google.com/slides).

While it does not yet produce stunningly beautiful decks, you are encouraged to use
this tool for quickly prototyping presentations.

Contributions are welcome.

## Installation and usage

For command line use, install md2gslides globally:

```sh
npm install -g md2gslides
```

Then get your OAuth client ID credentials:

* Create (or reuse) a developer project at <https://console.developers.google.com>
* Enable Google Slides API at [API library page](https://console.developers.google.com/apis/library)
* Go to [Credentials page](https://console.developers.google.com/apis/credentials) and click "+ Create credentials" at the top
* Select "OAuth client ID" authorization credentials
* Choose type "Computer Application" and give it some name.
* Download client credentials file.
* Copy it to `client_id.json` (name has to match) and save to `~/.md2googleslides`.

After installing, import your slides by running:

```sh
md2gslides slides.md --title "Talk Title"
```

<<<<<<< HEAD
This will generate new Google Slides in your account with title `Talk Title`. 

NOTE: The first time the command is run you will be prompted for authorization. Credentials
will be stored locally in a file named `~/.credentials/md2gslides.json`.
=======
The first time the command is run you will be prompted for authorization. OAuth token
credentials will be stored locally in a file named `~/.md2googleslides/credentials.json`.
>>>>>>> 63936599

Each time you will run the above comment, new slide deck will be generated. In order to work on exactly the same
deck, just get the ID of the already generated slides. For example, you can use following command:

```
# To reuse deck available at: https://docs.google.com/presentation/d/<some id>/edit#
md2gslides slides.md --title "Talk Title" --append <some id> --erase
```

## Supported markdown rules

md2gslides uses a subset of the [CommonMark](http://spec.commonmark.org/0.26/) and
[Github Flavored Markdown](https://help.github.com/categories/writing-on-github/) rules for
markdown.

### Slides

Each slide is typically represented by a header, followed by zero or more block elements.

Begin a new slide with a horizontal rule (`---`). The separator
may be omitted for the first slide.

The following examples show how to create slides of various layouts:

#### Title slide

<pre>
    ---

    # This is a title slide
    ## Your name here
</pre>

![Title slide](https://github.com/googlesamples/md2googleslides/raw/master/examples/title_slide.png)

#### Section title slides

<pre>
    ---

    # This is a section title
</pre>

![Section title slide](https://github.com/googlesamples/md2googleslides/raw/master/examples/section_title_slide.png)

#### Section title & body slides

<pre>
    ---

    # Section title & body slide

    ## This is a subtitle

    This is the body
</pre>

![Section title & body slide](https://github.com/googlesamples/md2googleslides/raw/master/examples/section_title_body_slide.png)

#### Title & body slides

<pre>
    ---

    # Title & body slide

    This is the slide body.
</pre>

![Title & body slide](https://github.com/googlesamples/md2googleslides/raw/master/examples/title_body_slide.png)

#### Main point slide

Add `{.big}` to the title to make a slide with one big point

<pre>
    ---

    # This is the main point {.big}
</pre>

![Main point slide](https://github.com/googlesamples/md2googleslides/raw/master/examples/main_point_slide.png)

#### Big number slide

Use `{.big}` on a header in combination with a body too.

<pre>
    ---

    # 100% {.big}

    This is the body
</pre>

![Big number slide](examples/big_number_slide.png)


#### Two column slides

Separate columns with `{.column}`. The marker must appear
on its own line with a blank both before and after.

<pre>
    ---

    # Two column layout

    This is the left column

    {.column}

    This is the right column
</pre>

![Two column slide](https://github.com/googlesamples/md2googleslides/raw/master/examples/two_column_slide.png)

### Themes

`md2googleslides` does not edit or control any theme related options. Just set a base theme you want on Google Slides directly.
Even if you will use `--append` option for deck reuse, theme will be not changed.

### Images

#### Inline images

Images can be placed on slides using image tags. Multiple images
can be included. Mulitple images in a single paragraph are arranged in columns,
mutiple paragraphs arranged as rows.

Note: Images are currently scaled and centered to fit the
slide template.

<pre>
    ---

    # Slides can have images

    ![](https://placekitten.com/900/900)
</pre>

![Slide with image](https://github.com/googlesamples/md2googleslides/raw/master/examples/image_slide.png)

#### Background images

Set the background image of a slide by adding `{.background}` to
the end of an image URL.

<pre>
    ---

    # Slides can have background images

    ![](https://placekitten.com/1600/900){.background}
</pre>

![Slide with background image](https://github.com/googlesamples/md2googleslides/raw/master/examples/background_image_slide.png)

### Videos

Include YouTube videos with a modified image tag.

<pre>
    ---

    # Slides can have videos

    @[youtube](MG8KADiRbOU)
</pre>

![Slide with video](https://github.com/googlesamples/md2googleslides/raw/master/examples/video_slide.png)

### Speaker notes

Include speaker notes for a slide using HTML comments. Text inside
the comments may include markdown for formatting, though only text
formatting is allowed. Videos, images, and tables are ignored inside
speaker notes.

<pre>
    ---

    # Slide title

    ![](https://placekitten.com/1600/900){.background}

    &lt;!--
    These are speaker notes.
    --&gt;
</pre>

### Formatting

Basic formatting rules are allowed, including:

* Bold
* Italics
* Code
* Strikethrough
* Hyperlinks
* Ordered lists
* Unordered lists

The following markdown illustrates a few common styles.

<pre>
**Bold**, *italics*, and ~~strikethrough~~ may be used.

Ordered lists:
1. Item 1
1. Item 2
  1. Item 2.1

Unordered lists:
* Item 1
* Item 2
  * Item 2.1
</pre>

Additionally, a subset of inline HTML tags are supported for styling.

* `<span>`
* `<sup>`
* `<sub>`
* `<em>`
* `<i>`
* `<strong>`
* `<b>`

Supported CSS styles for use with `<span>` elements:

* `color`
* `background-color`
* `font-weight: bold`
* `font-style: italic`
* `text-decoration: underline`
* `text-decoration: line-through`
* `font-family`
* `font-variant: small-caps`
* `font-size` (must use points for units)

You may also use `{style="..."}` [attributes](https://www.npmjs.com/package/markdown-it-attrs)
after markdown elements to apply styles. This can be used on headers, inline
elements, code blocks, etc.

### Emoji

Use Github style [emoji](http://www.webpagefx.com/tools/emoji-cheat-sheet/) in your text using
the `:emoji:`.

The following example inserts emoji in the header and body of the slide.

<pre>
### I :heart: cats

:heart_eyes_cat:
</pre>

### Code blocks

Both indented and fenced code blocks are supported, with syntax highlighting.

The following example renders highlighted code.

<pre>
### Hello World

```javascript
console.log('Hello world');
```
</pre>

To change the syntax highlight theme specify the `--style <theme>` option on the
command line. All [highlight.js themes](https://github.com/isagalaev/highlight.js/tree/master/src/styles)
are supported. For example, to use the github theme

```sh
md2gslides slides.md --style github
```

You can also apply additional style changes to the entire block, such as changing
the font size:

<pre>
### Hello World

```javascript
console.log('Hello world');
```{style="font-size: 36pt"}
</pre>

### Tables

Tables are supported via
[GFM](https://guides.github.com/features/mastering-markdown/#GitHub-flavored-markdown) syntax.

Note: Including tables and other block elements on the same slide may produce poor results with
overlapping elements. Either avoid or manually adjust the layout after generating the slides.

The following generates a 2x5 table on the slide.

<pre>
### Top pets in the United States

Animal | Number
-------|--------
Fish   | 142 million
Cats   | 88 million
Dogs   | 75 million
Birds  | 16 million
</pre>

### Local images

Images referencing local paths temporarily uploaded and hosted to [file.io](https://file.io). File.io
is an emphemeral file serving service that generates short-lived random URLs to the upload file and deletes
content shortly after use.

Since local images are uploaded to a thrid party, explicit opt-in is required to use this feature.
Include the `--use-fileio` option to opt-in to uploading images. This applies to file-based images as well
as automatically rasterized content like math expressions and SVGs.

### Image rasterization

Slides can also include generated images, using `$$$` fenced blocks
for the data. Currently supported generated images are math expression (TeX
and MathML) as well as SVG. Rasterized images are treated like local images are require
opt-in to uploading images to a 3rd party service via the `--use-fileio` option.

Using TeX:

<pre>
# How about some math?

$$$ math
\cos (2\theta) = \cos^2 \theta - \sin^2 \theta
$$$
</pre>

SVG

<pre>
# Or some SVG?

$$$ svg
&lt;svg xmlns="http://www.w3.org/2000/svg"
     xmlns:xlink="http://www.w3.org/1999/xlink"
     viewBox="0 0 48 48">
  &lt;defs>
    &lt;path id="a" d="M44.5 20H24v8.5h11.8C34.7 33.9 30.1 37 24 37c-7.2 0-13-5.8-13-13s5.8-13 13-13c3.1 0 5.9 1.1 8.1 2.9l6.4-6.4C34.6 4.1 29.6 2 24 2 11.8 2 2 11.8 2 24s9.8 22 22 22c11 0 21-8 21-22 0-1.3-.2-2.7-.5-4z"/>
  &lt;/defs>
  &lt;clipPath id="b">
    &lt;use xlink:href="#a" overflow="visible"/>
  &lt;/clipPath><path clip-path="url(#b)" fill="#FBBC05" d="M0 37V11l17 13z"/>
  &lt;path clip-path="url(#b)" fill="#EA4335" d="M0 11l17 13 7-6.1L48 14V0H0z"/>
  &lt;path clip-path="url(#b)" fill="#34A853" d="M0 37l30-23 7.9 1L48 0v48H0z"/>
  &lt;path clip-path="url(#b)" fill="#4285F4" d="M48 48L17 24l-4-3 35-10z"/>
&lt;/svg>
$$$
</pre>

Like local images, generated images are temporarily served via file.io.

Pull requests for other image generators (e.g. mermaid, chartjs, etc.) are welcome!

## Reading from standard input

You can also pipe markdown into the tool by omitting the file name argument.

## Contributing

With the exception of `/bin/md2gslides.js`, TypeScript is used throughout and compiled
with [Babel](https://babeljs.io/). [Mocha](https://mochajs.org/) and [Chai](http://chaijs.com/)
are used for testing.

Before anything, ensure you have all dependencies:

```sh
npm install
```

To compile:

```sh
npm run compile
```

To run unit tests:

```sh
npm run test
```

To lint/format tests:

```sh
npm run lint
```

See [CONTRIBUTING](CONTRIBUTING.md) for additional terms.

## License

This library is licensed under Apache 2.0. Full license text is
available in [LICENSE](LICENSE).<|MERGE_RESOLUTION|>--- conflicted
+++ resolved
@@ -35,15 +35,10 @@
 md2gslides slides.md --title "Talk Title"
 ```
 
-<<<<<<< HEAD
 This will generate new Google Slides in your account with title `Talk Title`. 
 
-NOTE: The first time the command is run you will be prompted for authorization. Credentials
-will be stored locally in a file named `~/.credentials/md2gslides.json`.
-=======
-The first time the command is run you will be prompted for authorization. OAuth token
-credentials will be stored locally in a file named `~/.md2googleslides/credentials.json`.
->>>>>>> 63936599
+NOTE: The first time the command is run you will be prompted for authorization. OAuth token
+credentials are stored locally in a file named `~/.md2googleslides/credentials.json`.
 
 Each time you will run the above comment, new slide deck will be generated. In order to work on exactly the same
 deck, just get the ID of the already generated slides. For example, you can use following command:
